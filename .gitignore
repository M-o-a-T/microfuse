__pycache__/
*.mpy
<<<<<<< HEAD
/.pybuild/
=======
/*.egg-info/
/.pybuild/
/build/
>>>>>>> 736effe1
<|MERGE_RESOLUTION|>--- conflicted
+++ resolved
@@ -1,9 +1,5 @@
 __pycache__/
 *.mpy
-<<<<<<< HEAD
-/.pybuild/
-=======
 /*.egg-info/
 /.pybuild/
-/build/
->>>>>>> 736effe1
+/build/